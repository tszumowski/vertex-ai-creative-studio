<<<<<<< HEAD
## Authors: Layolin Jesudhass & Isidro De Loera
=======
### Authors: Layolin Jesudhass & Isidro De Loera
>>>>>>> 5853356b

# Imagen Product Recontextualization at Scale

This repository contains Jupyter notebooks and tools to perform large-scale product image recontextualization using Google's Gemini and Imagen Product Recontext models. It includes both the generation pipeline and an evaluation framework.

## Contents

### Notebooks

- **`imagen_product_recontext_at_scale.ipynb`**  
  Scales up product image recontextualization using Imagen. Handles:
  - Batch generation of recontextualized product images
  - Prompt engineering for diverse product contexts
  - Sequential and Prallel run as per the need

- **`evaluation_imagen_product_recontext.ipynb`**  
  Evaluates the generated images on various axes, such as:
    - Product Fidelity
    - Scene Realism
    - Aesthetic Quality
    - Brand Integrit
    - Policy Compliance
    - Imaging Quality
  - Sequential and Prallel run as per the need

## Getting Started

### Requirements

- Python 3.8+
- Jupyter or VSCode
- Google Cloud Vertex AI and  access to Imagen Product Recontext API
- Required Python libraries:
  - `numpy`
  - `pandas`
  - `matplotlib`
  - `PIL`
  - `transformers`
  - (Other dependencies depending on Imagen or evaluation model)

### Installation

git clone https://github.com/your-org/imagen-product-recontext
<|MERGE_RESOLUTION|>--- conflicted
+++ resolved
@@ -1,12 +1,9 @@
-<<<<<<< HEAD
-## Authors: Layolin Jesudhass & Isidro De Loera
-=======
-### Authors: Layolin Jesudhass & Isidro De Loera
->>>>>>> 5853356b
 
 # Imagen Product Recontextualization at Scale
 
 This repository contains Jupyter notebooks and tools to perform large-scale product image recontextualization using Google's Gemini and Imagen Product Recontext models. It includes both the generation pipeline and an evaluation framework.
+
+**Authors**: Layolin Jesudhass & Isidro De Loera
 
 ## Contents
 
