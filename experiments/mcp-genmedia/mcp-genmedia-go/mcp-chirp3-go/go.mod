--- conflicted
+++ resolved
@@ -6,15 +6,10 @@
 
 require (
 	cloud.google.com/go/texttospeech v1.13.0
-<<<<<<< HEAD
-	github.com/mark3labs/mcp-go v0.31.0
-	github.com/rs/cors v1.11.1
 	golang.org/x/text v0.26.0
-=======
 	github.com/mark3labs/mcp-go v0.30.1
 	github.com/rs/cors v1.11.1
-	golang.org/x/text v0.25.0
->>>>>>> d77123db
+
 )
 
 require (
