# Copyright 2024 Google LLC
#
# Licensed under the Apache License, Version 2.0 (the "License");
# you may not use this file except in compliance with the License.
# You may obtain a copy of the License at
#
#     http://www.apache.org/licenses/LICENSE-2.0
#
# Unless required by applicable law or agreed to in writing, software
# distributed under the License is distributed on an "AS IS" BASIS,
# WITHOUT WARRANTIES OR CONDITIONS OF ANY KIND, either express or implied.
# See the License for the specific language governing permissions and
# limitations under the License.
""" Veo 2 mesop ui page"""
import time

import mesop as me
import requests
from common.metadata import add_video_metadata
from common.storage import store_to_gcs
from common.utils import print_keys
from components.dialog import dialog, dialog_actions
from components.header import header
from components.page_scaffold import (
    page_frame,
    page_scaffold,
)

from config.default import Default
from models.model_setup import VeoModelSetup
from models.veo import image_to_video, text_to_video, images_to_video
from pages.styles import _BOX_STYLE_CENTER_DISTRIBUTED
from config.rewriters import VIDEO_REWRITER
from models.gemini import rewriter



config = Default()

veo_model = VeoModelSetup.init()


@me.stateclass
class PageState:
    """Mesop Page State"""

    veo_prompt_input: str = ""
    veo_prompt_placeholder: str = ""
    veo_prompt_textarea_key: int = 0
    
    veo_mode: str = "t2v"

    prompt: str
    original_prompt: str

    aspect_ratio: str = "16:9"
    video_length: int = 5 # 5-8

    # I2V reference Image
    reference_image_file: me.UploadedFile = None
    reference_image_file_key: int = 0
    reference_image_gcs: str
    reference_image_uri: str
    
    # Interpolation last reference image
    last_reference_image_file: me.UploadedFile = None
    last_reference_image_file_key: int = 0
    last_reference_image_gcs: str
    last_reference_image_uri: str
<<<<<<< HEAD
    
    # extend
    video_extend_length: int = 0 # 4-7
=======
>>>>>>> a668cd67

    # Rewriter
    auto_enhance_prompt: bool = False

    rewriter_name: str

    is_loading: bool = False
    show_error_dialog: bool = False
    error_message: str = ""
    result_video: str
    timing: str


def veo_content(app_state: me.state):
    """Veo 2 Mesop Page"""
    state = me.state(PageState)

    with page_scaffold():  # pylint: disable=not-context-manager
        with page_frame():  # pylint: disable=not-context-manager
            header("Veo 2", "movie")

            # tricolumn
            with me.box(
                style=me.Style(
                    display="flex",
                    flex_direction="row",
                    gap=10,
                    height=250,
                )
            ):
                # Controls
                with me.box(
                    style=me.Style(
                        # flex_basis="450px",
                        flex_basis="max(480px, calc(60% - 48px))",
                        display="flex",
                        flex_direction="column",
                        align_items="stretch",
                        justify_content="space-between",
                        gap=10,
                    )
                ):
                    subtle_veo_input()
                    # me.box(style=me.Style(height=12))
                    # me.text("no video generated")

                    with me.box(
                        style=me.Style(display="flex", flex_basis="row", gap=5)
                    ):
                        me.select(
                            label="aspect",
                            appearance="outline",
                            options=[
                                me.SelectOption(label="16:9 widescreen", value="16:9"),
                                me.SelectOption(label="9:16 portrait", value="9:16"),
                            ],
                            value=state.aspect_ratio,
                            on_selection_change=on_selection_change_aspect,
                        )
                        me.select(
                            label="length",
                            options=[
                                me.SelectOption(label="5 seconds", value="5"),
                                me.SelectOption(label="6 seconds", value="6"),
                                me.SelectOption(label="7 seconds", value="7"),
                                me.SelectOption(label="8 seconds", value="8"),
                            ],
                            appearance="outline",
                            style=me.Style(),
                            value=f"{state.video_length}",
                            on_selection_change=on_selection_change_length,
                        )
                        me.checkbox(
                            label="auto-enhance prompt",
                            checked=state.auto_enhance_prompt,
                            on_change=on_change_auto_enhance_prompt,
                        )

                # Uploaded image
                with me.box(
                    style=me.Style(
                        flex_direction="column", display="flex",
                        align_items="center",
                        flex_basis="max(480px, calc(50% - 48px))",
                        padding=me.Padding(bottom=15),
                    ),
                ):
                    me.button_toggle(
                        value=state.veo_mode,
                        buttons=[
                            me.ButtonToggleButton(label="t2v", value="t2v"),
                            me.ButtonToggleButton(label="i2v", value="i2v"),
                            me.ButtonToggleButton(label="interpolation", value="interpolation"),
                        ],
                        multiple=False,
                        hide_selection_indicator=True,
                        on_change=on_selection_change_veo_mode,
                    )
                    with me.box(style=_BOX_STYLE_CENTER_DISTRIBUTED):
                        if state.veo_mode == "t2v":
                            me.image(src=None, style=me.Style(height=250))
                        
                        if state.veo_mode == "interpolation":
                            if state.reference_image_uri:
                                with me.box(style=me.Style(display="flex", flex_direction="row", gap=5)):
                                    output_url = state.reference_image_uri
                                    # output_url = f"https://storage.mtls.cloud.google.com/{state.reference_image_uri}"
                                    # output_url = "https://storage.mtls.cloud.google.com/ghchinoy-genai-sa-assets-flat/edits/image (30).png"
                                    print(f"displaying {output_url}")
                                    me.image(
                                        src=output_url,
                                        style=me.Style(
                                            height=150,
                                            border_radius=12,
                                        ),
                                        key=str(state.reference_image_file_key),
                                    )
                                    if state.last_reference_image_uri:
                                        output_url = state.last_reference_image_uri
                                        # output_url = f"https://storage.mtls.cloud.google.com/{state.reference_image_uri}"
                                        # output_url = "https://storage.mtls.cloud.google.com/ghchinoy-genai-sa-assets-flat/edits/image (30).png"
                                        print(f"displaying {output_url}")
                                        me.image(
                                            src=output_url,
                                            style=me.Style(
                                                height=150,
                                                border_radius=12,
                                            ),
                                            key=str(state.last_reference_image_file_key),
                                        )
                            else:
                                me.image(src=None, style=me.Style(height=200))
                            with me.box(
                                style=me.Style(display="flex", flex_direction="row", gap=5)
                            ):
                                # me.button(label="Upload", type="flat", disabled=True)
                                me.uploader(
                                    label="Upload first",
                                    accepted_file_types=["image/jpeg", "image/png"],
                                    on_upload=on_click_upload,
                                    type="raised",
                                    color="primary",
                                    style=me.Style(font_weight="bold"),
                                )
                                me.uploader(
                                    label="Upload last",
                                    key="last",
                                    accepted_file_types=["image/jpeg", "image/png"],
                                    on_upload=on_click_upload,
                                    type="raised",
                                    color="primary",
                                    style=me.Style(font_weight="bold"),
                                )
                                me.button(
                                    label="Clear", on_click=on_click_clear_reference_image
                                )

                        if state.veo_mode == "i2v":
                            if state.reference_image_uri:
                                output_url = state.reference_image_uri
                                # output_url = f"https://storage.mtls.cloud.google.com/{state.reference_image_uri}"
                                # output_url = "https://storage.mtls.cloud.google.com/ghchinoy-genai-sa-assets-flat/edits/image (30).png"
                                print(f"displaying {output_url}")
                                me.image(
                                    src=output_url,
                                    style=me.Style(
                                        height=150,
                                        border_radius=12,
                                    ),
                                    key=str(state.reference_image_file_key),
                                )
                            else:
                                me.image(src=None, style=me.Style(height=200))

                            with me.box(
                                style=me.Style(display="flex", flex_direction="row", gap=5)
                            ):
                                # me.button(label="Upload", type="flat", disabled=True)
                                me.uploader(
                                    label="Upload",
                                    accepted_file_types=["image/jpeg", "image/png"],
                                    on_upload=on_click_upload,
                                    type="raised",
                                    color="primary",
                                    style=me.Style(font_weight="bold"),
                                )
                                me.button(
                                    label="Clear", on_click=on_click_clear_reference_image
                                )

            me.box(style=me.Style(height=50))

            # Generated video
            with me.box(style=_BOX_STYLE_CENTER_DISTRIBUTED):
                me.text("Generated Video")
                me.box(style=me.Style(height=8))
                with me.box(style=me.Style(height="100%")):
                    if state.is_loading:
                        me.progress_spinner()
                    elif state.result_video:
                        video_url = state.result_video.replace(
                            "gs://",
                            "https://storage.mtls.cloud.google.com/",
                        )
                        print(f"video_url: {video_url}")
                        me.video(src=video_url, style=me.Style(border_radius=6))
                        with me.box(
                            style=me.Style(
                                display="flex",
                                flex_direction="row",
                                gap=5,
                                align_items="center",
                                padding=me.Padding(top=10),
                            )
                        ):
                            me.text(state.timing)
                            me.select(
                                label="extend",
                                options=[
                                    me.SelectOption(label="None", value="0"),
                                    me.SelectOption(label="4 seconds", value="4"),
                                    me.SelectOption(label="5 seconds", value="5"),
                                    me.SelectOption(label="6 seconds", value="6"),
                                    me.SelectOption(label="7 seconds", value="7"),
                                ],
                                appearance="outline",
                                style=me.Style(),
                                value=f"{state.video_extend_length}",
                                on_selection_change=on_selection_change_extend_length,
                            )
                            me.button(
                                label="Extend",
                                on_click=on_click_extend,
                                disabled=True if state.video_extend_length == 0 else False,
                            )
                            

    with dialog(is_open=state.show_error_dialog):  # pylint: disable=not-context-manager
        # Content within the dialog box
        me.text(
            "Generation Error",
            type="headline-6",
            style=me.Style(color=me.theme_var("error")),
        )
        me.text(state.error_message, style=me.Style(margin=me.Margin(top=16)))
        # Use the dialog_actions component for the button
        with dialog_actions():  # pylint: disable=not-context-manager
            me.button("Close", on_click=on_close_error_dialog, type="flat")


def on_selection_change_veo_mode(e: me.ButtonToggleChangeEvent):
    """toggle veo mode"""
    state = me.state(PageState)
    state.veo_mode = e.value


def on_change_auto_enhance_prompt(e: me.CheckboxChangeEvent):
    """Toggle auto-enhance prompt"""
    state = me.state(PageState)
    state.auto_enhance_prompt = e.checked


def on_click_upload(e: me.UploadEvent):
    """Upload image to GCS"""
    state = me.state(PageState)
    if e.key == "last":
        print("Interpolation: adding last image")
        state.last_reference_image_file = e.file
        contents = e.file.getvalue()
        destination_blob_name = store_to_gcs(
            "uploads", e.file.name, e.file.mime_type, contents
        )
        # gcs
        state.last_reference_image_gcs = f"gs://{destination_blob_name}"
        # url
        state.last_reference_image_uri = (
            f"https://storage.mtls.cloud.google.com/{destination_blob_name}"
        )
    else: 
        state.reference_image_file = e.file
        contents = e.file.getvalue()
        destination_blob_name = store_to_gcs(
            "uploads", e.file.name, e.file.mime_type, contents
        )
        # gcs
        state.reference_image_gcs = f"gs://{destination_blob_name}"
        # url
        state.reference_image_uri = (
            f"https://storage.mtls.cloud.google.com/{destination_blob_name}"
        )
    # log
    print(
        f"{destination_blob_name} with contents len {len(contents)} of type {e.file.mime_type} uploaded to {config.GENMEDIA_BUCKET}."
    )


def on_click_clear_reference_image(e: me.ClickEvent):  # pylint: disable=unused-argument
    """Clear reference image"""
    state = me.state(PageState)
    state.reference_image_file = None
    state.reference_image_file_key += 1
    state.reference_image_uri = None
    state.reference_image_gcs = None
    
    state.last_reference_image_file = None
    state.last_reference_image_file_key += 1
    state.last_reference_image_uri = None
    state.last_reference_image_gcs = None
    state.is_loading = False


def on_selection_change_extend_length(e: me.SelectSelectionChangeEvent):
    """Adjust the video extend length in seconds based on user event"""
    state = me.state(PageState)
    state.video_extend_length = int(e.value)


def on_selection_change_length(e: me.SelectSelectionChangeEvent):
    """Adjust the video duration length in seconds based on user event"""
    state = me.state(PageState)
    state.video_length = int(e.value)


def on_selection_change_aspect(e: me.SelectSelectionChangeEvent):
    """Adjust aspect ratio based on user event."""
    state = me.state(PageState)
    state.aspect_ratio = e.value


def on_click_clear(e: me.ClickEvent):  # pylint: disable=unused-argument
    """Clear prompt and video"""
    state = me.state(PageState)
    state.result_video = None
    state.prompt = None
    state.veo_prompt_input = None
    state.original_prompt = None
    state.veo_prompt_textarea_key += 1
    state.video_length = 5
    state.aspect_ratio = "16:9"
    state.is_loading = False
    state.auto_enhance_prompt = False
    yield

def on_click_extend(e: me.ClickEvent):  # pylint: disable=unused-argument
    """Extend video"""
    state = me.state(PageState)
    print(f"You would like to extend {state.result_video} by {state.video_extend_length} seconds.")
    print(f"Continue the scene {state.veo_prompt_input} ...")


def on_click_custom_rewriter(e: me.ClickEvent):  # pylint: disable=unused-argument
    """ Veo custom rewriter """
    state = me.state(PageState)
    rewritten_prompt = rewriter(state.veo_prompt_input, VIDEO_REWRITER)
    state.veo_prompt_input = rewritten_prompt
    state.veo_prompt_placeholder = rewritten_prompt
    yield


def on_click_veo(e: me.ClickEvent):  # pylint: disable=unused-argument
    """Veo generate request handler"""
    state = me.state(PageState)
    state.is_loading = True
    state.show_error_dialog = False  # Reset error state before starting
    state.error_message = ""
    state.result_video = ""  # Clear previous result
    state.timing = ""  # Clear previous timing
    yield

    print(f"Lights, camera, action!:\n{state.veo_prompt_input}")

    aspect_ratio = state.aspect_ratio  # @param ["16:9", "9:16"]
    seed = 120
    sample_count = 1
    rewrite_prompt = state.auto_enhance_prompt
    if rewrite_prompt:
        print("Default auto-enhance prompt is ON")
    duration_seconds = state.video_length

    start_time = time.time()  # Record the starting time
    gcs_uri = ""
    current_error_message = ""

    try:
        if state.reference_image_gcs:
            if state.last_reference_image_gcs:
                print(f"Interpolation invoked. I see you have two images! {state.reference_image_gcs} & {state.last_reference_image_gcs}")
                op = images_to_video(
                    state.veo_prompt_input,
                    state.reference_image_gcs,
                    state.last_reference_image_gcs,
                    seed,
                    aspect_ratio,
                    sample_count,
                    f"gs://{config.VIDEO_BUCKET}",
                    rewrite_prompt,
                    duration_seconds,
                )
            else:
                print(f"I2V invoked. I see you have an image! {state.reference_image_gcs} ")
                op = image_to_video(
                    state.veo_prompt_input,
                    state.reference_image_gcs,
                    seed,
                    aspect_ratio,
                    sample_count,
                    f"gs://{config.VIDEO_BUCKET}",
                    rewrite_prompt,
                    duration_seconds,
                )
        else:
            print("T2V invoked.")
            op = text_to_video(
                state.veo_prompt_input,
                seed,
                aspect_ratio,
                sample_count,
                f"gs://{config.VIDEO_BUCKET}",
                rewrite_prompt,
                duration_seconds,
            )

        print(f"Operation result: {op}")

        # Check for explicit errors in response
        if op.get("done") and op.get("error"):
            current_error_message = op["error"].get("message", "Unknown API error")
            print(f"API Error Detected: {current_error_message}")
            # No GCS URI in this case
            gcs_uri = ""
        elif op.get("done") and op.get("response"):
            response_data = op["response"]
            print(f"Response: {response_data}")
            print_keys(op["response"])

            if response_data.get("raiMediaFilteredCount", 0) > 0 and response_data.get(
                "raiMediaFilteredReasons"
            ):
                # Extract the first reason provided
                filter_reason = response_data["raiMediaFilteredReasons"][0]
                current_error_message = f"Content Filtered: {filter_reason}"
                print(f"Filtering Detected: {current_error_message}")
                gcs_uri = ""  # No GCS URI if content was filtered

            else:
                # Extract GCS URI from different possible locations
                if (
                    "generatedSamples" in response_data
                    and response_data["generatedSamples"]
                ):
                    print(f"Generated Samples: {response_data["generatedSamples"]}")
                    gcs_uri = (
                        response_data["generatedSamples"][0]
                        .get("video", {})
                        .get("uri", "")
                    )
                elif "videos" in response_data and response_data["videos"]:
                    print(f"Videos: {response_data["videos"]}")
                    gcs_uri = response_data["videos"][0].get("gcsUri", "")

                if gcs_uri:
                    file_name = gcs_uri.split("/")[-1]
                    print("Video generated - use the following to copy locally")
                    print(f"gsutil cp {gcs_uri} {file_name}")
                    state.result_video = gcs_uri
                else:
                    # Success reported, but no video URI found - treat as an error/unexpected state
                    current_error_message = "API reported success but no video URI was found in the response."
                    print(f"Error: {current_error_message}")
                    state.result_video = ""  # Ensure no video is shown

        else:
            # Handle cases where 'done' is false or response structure is unexpected
            current_error_message = (
                "Unexpected API response structure or operation not done."
            )
            print(f"Error: {current_error_message}")
            state.result_video = ""

    # Catch specific exceptions you anticipate
    except ValueError as err:
        print(f"ValueError caught: {err}")
        current_error_message = f"Input Error: {err}"
    except requests.exceptions.HTTPError as err:
        print(f"HTTPError caught: {err}")
        current_error_message = f"Network/API Error: {err}"
    # Catch any other unexpected exceptions
    except Exception as err:
        print(f"Generic Exception caught: {type(err).__name__}: {err}")
        current_error_message = f"An unexpected error occurred: {err}"

    finally:
        end_time = time.time()  # Record the ending time
        execution_time = end_time - start_time  # Calculate the elapsed time
        print(f"Execution time: {execution_time} seconds")  # Print the execution time
        state.timing = f"Generation time: {round(execution_time)} seconds"

        #  If an error occurred, update the state to show the dialog
        if current_error_message:
            state.error_message = current_error_message
            state.show_error_dialog = True
            # Ensure no result video is displayed on error
            state.result_video = ""

        try:
            add_video_metadata(
                gcs_uri,
                state.veo_prompt_input,
                aspect_ratio,
                veo_model,
                execution_time,
                state.video_length,
                state.reference_image_gcs,
                rewrite_prompt,
                error_message=current_error_message,
                comment="veo2 default generation",
                last_reference_image=state.last_reference_image_gcs,
            )
        except Exception as meta_err:
            # Handle potential errors during metadata storage itself
            print(f"CRITICAL: Failed to store metadata: {meta_err}")
            # Optionally, display another error or log this critical failure
            if not state.show_error_dialog:  # Avoid overwriting primary error
                state.error_message = f"Failed to store video metadata: {meta_err}"
                state.show_error_dialog = True

    state.is_loading = False
    yield
    print("Cut! That's a wrap!")


def on_blur_veo_prompt(e: me.InputBlurEvent):
    """Veo prompt blur event"""
    me.state(PageState).veo_prompt_input = e.value


@me.component
def subtle_veo_input():
    """veo input"""

    pagestate = me.state(PageState)

    icon_style = me.Style(
        display="flex",
        flex_direction="column",
        gap=3,
        font_size=10,
        align_items="center",
    )
    with me.box(
        style=me.Style(
            border_radius=16,
            padding=me.Padding.all(8),
            background=me.theme_var("secondary-container"),
            display="flex",
            width="100%",
        )
    ):
        with me.box(
            style=me.Style(
                flex_grow=1,
            )
        ):
            me.native_textarea(
                autosize=True,
                min_rows=10,
                max_rows=13,
                placeholder="video creation instructions",
                style=me.Style(
                    padding=me.Padding(top=16, left=16),
                    background=me.theme_var("secondary-container"),
                    outline="none",
                    width="100%",
                    overflow_y="auto",
                    border=me.Border.all(
                        me.BorderSide(style="none"),
                    ),
                    color=me.theme_var("foreground"),
                    flex_grow=1,
                ),
                on_blur=on_blur_veo_prompt,
                key=str(pagestate.veo_prompt_textarea_key),
                value=pagestate.veo_prompt_placeholder,
            )
        with me.box(
            style=me.Style(
                display="flex",
                flex_direction="column",
                gap=15,
            )
        ):
            # do the veo
            with me.content_button(
                type="icon",
                on_click=on_click_veo,
            ):
                with me.box(style=icon_style):
                    me.icon("play_arrow")
                    me.text("Create")
            # invoke gemini
            with me.content_button(
                type="icon",
                on_click=on_click_custom_rewriter,
            ):
                with me.box(style=icon_style):
                    me.icon("auto_awesome")
                    me.text("Rewriter")
            # clear all of this
            with me.content_button(
                type="icon",
                on_click=on_click_clear,
            ):
                with me.box(style=icon_style):
                    me.icon("clear")
                    me.text("Clear")



def on_close_error_dialog(e: me.ClickEvent):
    """Handler to close the error dialog."""
    state = me.state(PageState)
    state.show_error_dialog = False
    yield  # Update UI to hide dialog<|MERGE_RESOLUTION|>--- conflicted
+++ resolved
@@ -29,6 +29,7 @@
 from config.default import Default
 from models.model_setup import VeoModelSetup
 from models.veo import image_to_video, text_to_video, images_to_video
+from models.veo import image_to_video, text_to_video, images_to_video
 from pages.styles import _BOX_STYLE_CENTER_DISTRIBUTED
 from config.rewriters import VIDEO_REWRITER
 from models.gemini import rewriter
@@ -47,6 +48,8 @@
     veo_prompt_input: str = ""
     veo_prompt_placeholder: str = ""
     veo_prompt_textarea_key: int = 0
+    
+    veo_mode: str = "t2v"
     
     veo_mode: str = "t2v"
 
@@ -67,12 +70,9 @@
     last_reference_image_file_key: int = 0
     last_reference_image_gcs: str
     last_reference_image_uri: str
-<<<<<<< HEAD
     
     # extend
     video_extend_length: int = 0 # 4-7
-=======
->>>>>>> a668cd67
 
     # Rewriter
     auto_enhance_prompt: bool = False
@@ -246,6 +246,100 @@
                                 )
                             else:
                                 me.image(src=None, style=me.Style(height=200))
+                with me.box(
+                    style=me.Style(
+                        flex_direction="column", display="flex",
+                        align_items="center",
+                        flex_basis="max(480px, calc(50% - 48px))",
+                        padding=me.Padding(bottom=15),
+                    ),
+                ):
+                    me.button_toggle(
+                        value=state.veo_mode,
+                        buttons=[
+                            me.ButtonToggleButton(label="t2v", value="t2v"),
+                            me.ButtonToggleButton(label="i2v", value="i2v"),
+                            me.ButtonToggleButton(label="interpolation", value="interpolation"),
+                        ],
+                        multiple=False,
+                        hide_selection_indicator=True,
+                        on_change=on_selection_change_veo_mode,
+                    )
+                    with me.box(style=_BOX_STYLE_CENTER_DISTRIBUTED):
+                        if state.veo_mode == "t2v":
+                            me.image(src=None, style=me.Style(height=250))
+                        
+                        if state.veo_mode == "interpolation":
+                            if state.reference_image_uri:
+                                with me.box(style=me.Style(display="flex", flex_direction="row", gap=5)):
+                                    output_url = state.reference_image_uri
+                                    # output_url = f"https://storage.mtls.cloud.google.com/{state.reference_image_uri}"
+                                    # output_url = "https://storage.mtls.cloud.google.com/ghchinoy-genai-sa-assets-flat/edits/image (30).png"
+                                    print(f"displaying {output_url}")
+                                    me.image(
+                                        src=output_url,
+                                        style=me.Style(
+                                            height=150,
+                                            border_radius=12,
+                                        ),
+                                        key=str(state.reference_image_file_key),
+                                    )
+                                    if state.last_reference_image_uri:
+                                        output_url = state.last_reference_image_uri
+                                        # output_url = f"https://storage.mtls.cloud.google.com/{state.reference_image_uri}"
+                                        # output_url = "https://storage.mtls.cloud.google.com/ghchinoy-genai-sa-assets-flat/edits/image (30).png"
+                                        print(f"displaying {output_url}")
+                                        me.image(
+                                            src=output_url,
+                                            style=me.Style(
+                                                height=150,
+                                                border_radius=12,
+                                            ),
+                                            key=str(state.last_reference_image_file_key),
+                                        )
+                            else:
+                                me.image(src=None, style=me.Style(height=200))
+                            with me.box(
+                                style=me.Style(display="flex", flex_direction="row", gap=5)
+                            ):
+                                # me.button(label="Upload", type="flat", disabled=True)
+                                me.uploader(
+                                    label="Upload first",
+                                    accepted_file_types=["image/jpeg", "image/png"],
+                                    on_upload=on_click_upload,
+                                    type="raised",
+                                    color="primary",
+                                    style=me.Style(font_weight="bold"),
+                                )
+                                me.uploader(
+                                    label="Upload last",
+                                    key="last",
+                                    accepted_file_types=["image/jpeg", "image/png"],
+                                    on_upload=on_click_upload,
+                                    type="raised",
+                                    color="primary",
+                                    style=me.Style(font_weight="bold"),
+                                )
+                                me.button(
+                                    label="Clear", on_click=on_click_clear_reference_image
+                                )
+
+                        if state.veo_mode == "i2v":
+                            if state.reference_image_uri:
+                                output_url = state.reference_image_uri
+                                # output_url = f"https://storage.mtls.cloud.google.com/{state.reference_image_uri}"
+                                # output_url = "https://storage.mtls.cloud.google.com/ghchinoy-genai-sa-assets-flat/edits/image (30).png"
+                                print(f"displaying {output_url}")
+                                me.image(
+                                    src=output_url,
+                                    style=me.Style(
+                                        height=150,
+                                        border_radius=12,
+                                    ),
+                                    key=str(state.reference_image_file_key),
+                                )
+                            else:
+                                me.image(src=None, style=me.Style(height=200))
 
                             with me.box(
                                 style=me.Style(display="flex", flex_direction="row", gap=5)
@@ -262,7 +356,23 @@
                                 me.button(
                                     label="Clear", on_click=on_click_clear_reference_image
                                 )
-
+                            with me.box(
+                                style=me.Style(display="flex", flex_direction="row", gap=5)
+                            ):
+                                # me.button(label="Upload", type="flat", disabled=True)
+                                me.uploader(
+                                    label="Upload",
+                                    accepted_file_types=["image/jpeg", "image/png"],
+                                    on_upload=on_click_upload,
+                                    type="raised",
+                                    color="primary",
+                                    style=me.Style(font_weight="bold"),
+                                )
+                                me.button(
+                                    label="Clear", on_click=on_click_clear_reference_image
+                                )
+
+            me.box(style=me.Style(height=50))
             me.box(style=me.Style(height=50))
 
             # Generated video
@@ -329,6 +439,12 @@
     state.veo_mode = e.value
 
 
+def on_selection_change_veo_mode(e: me.ButtonToggleChangeEvent):
+    """toggle veo mode"""
+    state = me.state(PageState)
+    state.veo_mode = e.value
+
+
 def on_change_auto_enhance_prompt(e: me.CheckboxChangeEvent):
     """Toggle auto-enhance prompt"""
     state = me.state(PageState)
@@ -363,6 +479,31 @@
         state.reference_image_uri = (
             f"https://storage.mtls.cloud.google.com/{destination_blob_name}"
         )
+    if e.key == "last":
+        print("Interpolation: adding last image")
+        state.last_reference_image_file = e.file
+        contents = e.file.getvalue()
+        destination_blob_name = store_to_gcs(
+            "uploads", e.file.name, e.file.mime_type, contents
+        )
+        # gcs
+        state.last_reference_image_gcs = f"gs://{destination_blob_name}"
+        # url
+        state.last_reference_image_uri = (
+            f"https://storage.mtls.cloud.google.com/{destination_blob_name}"
+        )
+    else: 
+        state.reference_image_file = e.file
+        contents = e.file.getvalue()
+        destination_blob_name = store_to_gcs(
+            "uploads", e.file.name, e.file.mime_type, contents
+        )
+        # gcs
+        state.reference_image_gcs = f"gs://{destination_blob_name}"
+        # url
+        state.reference_image_uri = (
+            f"https://storage.mtls.cloud.google.com/{destination_blob_name}"
+        )
     # log
     print(
         f"{destination_blob_name} with contents len {len(contents)} of type {e.file.mime_type} uploaded to {config.GENMEDIA_BUCKET}."
@@ -376,6 +517,11 @@
     state.reference_image_file_key += 1
     state.reference_image_uri = None
     state.reference_image_gcs = None
+    
+    state.last_reference_image_file = None
+    state.last_reference_image_file_key += 1
+    state.last_reference_image_uri = None
+    state.last_reference_image_gcs = None
     
     state.last_reference_image_file = None
     state.last_reference_image_file_key += 1
@@ -458,6 +604,31 @@
 
     try:
         if state.reference_image_gcs:
+            if state.last_reference_image_gcs:
+                print(f"Interpolation invoked. I see you have two images! {state.reference_image_gcs} & {state.last_reference_image_gcs}")
+                op = images_to_video(
+                    state.veo_prompt_input,
+                    state.reference_image_gcs,
+                    state.last_reference_image_gcs,
+                    seed,
+                    aspect_ratio,
+                    sample_count,
+                    f"gs://{config.VIDEO_BUCKET}",
+                    rewrite_prompt,
+                    duration_seconds,
+                )
+            else:
+                print(f"I2V invoked. I see you have an image! {state.reference_image_gcs} ")
+                op = image_to_video(
+                    state.veo_prompt_input,
+                    state.reference_image_gcs,
+                    seed,
+                    aspect_ratio,
+                    sample_count,
+                    f"gs://{config.VIDEO_BUCKET}",
+                    rewrite_prompt,
+                    duration_seconds,
+                )
             if state.last_reference_image_gcs:
                 print(f"Interpolation invoked. I see you have two images! {state.reference_image_gcs} & {state.last_reference_image_gcs}")
                 op = images_to_video(
@@ -589,6 +760,7 @@
                 rewrite_prompt,
                 error_message=current_error_message,
                 comment="veo2 default generation",
+                last_reference_image=state.last_reference_image_gcs,
                 last_reference_image=state.last_reference_image_gcs,
             )
         except Exception as meta_err:
